#!/usr/bin/env python
# Copyright (c) Microsoft Corporation.
# SPDX-License-Identifier: Apache-2.0

# DeepSpeed Team
import argparse
import os
import math
import sys

import torch
from torch.utils.data import DataLoader, RandomSampler, SequentialSampler
from torch.utils.data.distributed import DistributedSampler

from transformers import (
    AutoModelForCausalLM,
    SchedulerType,
    default_data_collator,
    get_scheduler,
)

import deepspeed
from deepspeed.ops.adam import DeepSpeedCPUAdam, FusedAdam

sys.path.append(os.path.abspath(os.path.join(os.path.dirname(__file__), os.path.pardir)))
from utils.data.data_utils import create_prompt_dataset
from utils.utils import print_rank_0, to_device, save_hf_format, set_random_seed, get_all_reduce_mean, get_optimizer_grouped_parameters, save_zero_three_model, load_hf_tokenizer
from utils.ds_utils import get_train_ds_config
from utils.module.lora import convert_linear_layer_to_lora, convert_lora_to_linear_layer, only_optimize_lora_parameters
from utils.model.model_utils import create_hf_model


def parse_args():
    parser = argparse.ArgumentParser(description="Finetune a transformers model on a causal language modeling task")
    parser.add_argument('--data_path',
                        nargs='*',
                        default=['Dahoas/rm-static'],
                        help='Path to the training dataset. Accepted format:'
                        '1) a single data path, 2) multiple datasets in the'
                        'form: dataset1-path dataset2-path ...')
    parser.add_argument('--data_split',
                        type=str,
                        default='2,4,4',
                        help='Comma-separated list of proportions for training'
                        'phase 1, 2, and 3 data. For example the split `6,2,2`'
                        'will use 60%% of data for phase 1, 20%% for phase 2'
                        'and 20%% for phase 3.')
    parser.add_argument('--sft_only_data_path',
                        nargs='*',
                        default=[],
                        help='Path to the dataset for only using in SFT phase.')
    parser.add_argument(
        '--data_output_path',
        type=str,
        default='/tmp/data_files/',
        help=
        'Where to store the data-related files such as shuffle index. This needs to be on a local storage of a node (not on a shared storage)'
    )
    parser.add_argument(
        "--model_name_or_path",
        type=str,
        help="Path to pretrained model or model identifier from huggingface.co/models.",
        required=True,
    )
    parser.add_argument(
        "--per_device_train_batch_size",
        type=int,
        default=16,
        help="Batch size (per device) for the training dataloader.",
    )
    parser.add_argument(
        "--per_device_eval_batch_size",
        type=int,
        default=16,
        help="Batch size (per device) for the evaluation dataloader.",
    )
    parser.add_argument(
        "--max_seq_len",
        type=int,
        default=512,
        help="The maximum sequence length.",
    )
    parser.add_argument(
        "--learning_rate",
        type=float,
        default=1e-3,
        help="Initial learning rate (after the potential warmup period) to use.",
    )
    parser.add_argument("--weight_decay", type=float, default=0., help="Weight decay to use.")
    parser.add_argument("--num_train_epochs", type=int, default=1, help="Total number of training epochs to perform.")
    parser.add_argument(
        "--gradient_accumulation_steps",
        type=int,
        default=1,
        help="Number of updates steps to accumulate before performing a backward/update pass.",
    )
    parser.add_argument(
        "--lr_scheduler_type",
        type=SchedulerType,
        default="cosine",
        help="The scheduler type to use.",
        choices=["linear", "cosine", "cosine_with_restarts", "polynomial", "constant", "constant_with_warmup"],
    )
    parser.add_argument("--num_warmup_steps",
                        type=int,
                        default=0,
                        help="Number of steps for the warmup in the lr scheduler.")
    parser.add_argument("--output_dir", type=str, default=None, help="Where to store the model.")
    parser.add_argument("--seed", type=int, default=1234, help="A seed for reproducible training.")
    parser.add_argument("--local_rank", type=int, default=-1, help="local_rank for distributed training on gpus")
    parser.add_argument('--gradient_checkpointing',
                        action='store_true',
                        help='Enable HF gradient checkpointing for model.')
    parser.add_argument('--disable_dropout', action='store_true', help='Disable the dropout of the model.')
    # deepspeed features
    parser.add_argument('--offload', action='store_true', help='Enable ZeRO Offload techniques.')
    parser.add_argument('--zero_stage',
                        type=int,
                        default=0,
<<<<<<< HEAD
                        help='ZeRO optimization stage for Actor model (and clones).')
    ## LoRA for efficient training setting
    parser.add_argument("--lora_dim", type=int, default=0, help="If > 0, use LoRA for efficient training.")
    parser.add_argument("--lora_module_name", type=str, default="decoder.layers.", help="The scope of LoRA.")
    parser.add_argument('--only_optimize_lora', action='store_true', help='Only optimize the LoRA parameters.')
=======
                        help="If > 0, use LoRA for efficient training.")
    parser.add_argument("--lora_module_name",
                        type=str,
                        default="decoder.layers.",
                        help="The scope of LoRA.")
    parser.add_argument('--only_optimize_lora',
                        action='store_true',
                        help='Only optimize the LoRA parameters.')
    ## Tensorboard logging
    parser.add_argument('--enable_tensorboard',
                        action='store_true',
                        help='Enable tensorboard logging')
    parser.add_argument('--tensorboard_path',
                        type=str,
                        default="step1_tensorboard")
    ## Print loss
    parser.add_argument('--print_loss',
                        action='store_true',
                        help='Prints loss at each step.')
>>>>>>> 81e88bd9
    parser = deepspeed.add_config_arguments(parser)
    args = parser.parse_args()

    # Validate settings
    if args.gradient_checkpointing and args.lora_dim > 0:
        assert (not args.only_optimize_lora
                ), "--gradient_checkpointing and --only_optimize_lora cannot be enabled at the same time."

    return args


def main():
    args = parse_args()

    if args.local_rank == -1:
        device = torch.device("cuda")
    else:
        torch.cuda.set_device(args.local_rank)
        device = torch.device("cuda", args.local_rank)
        # Initializes the distributed backend which will take care of sychronizing nodes/GPUs
        # torch.distributed.init_process_group(backend='nccl')
        deepspeed.init_distributed()

    args.global_rank = torch.distributed.get_rank()

<<<<<<< HEAD
    ds_config = get_train_ds_config(offload=args.offload, stage=args.zero_stage)
    ds_config['train_micro_batch_size_per_gpu'] = args.per_device_train_batch_size
    ds_config['train_batch_size'] = args.per_device_train_batch_size * torch.distributed.get_world_size(
    ) * args.gradient_accumulation_steps
=======
    ds_config = get_train_ds_config(offload=args.offload,
                                    stage=args.zero_stage,
                                    enable_tensorboard=args.enable_tensorboard,
                                    tb_path=args.tensorboard_path,
                                    tb_name="step1_model")
    ds_config[
        'train_micro_batch_size_per_gpu'] = args.per_device_train_batch_size
    ds_config[
        'train_batch_size'] = args.per_device_train_batch_size * torch.distributed.get_world_size(
        ) * args.gradient_accumulation_steps
>>>>>>> 81e88bd9

    # If passed along, set the training seed now.
    set_random_seed(args.seed)

    torch.distributed.barrier()

    if "llama" in args.model_name_or_path:
        from transformers.models.llama import LlamaTokenizer
        tokenizer = LlamaTokenizer.from_pretrained(args.model_name_or_path, fast_tokenizer=True)
        if tokenizer.pad_token is None:
            # assert tokenizer.eos_token is not None
            # tokenizer.add_special_tokens({'pad_token': tokenizer.eos_token})
            tokenizer.add_special_tokens({'pad_token': '[PAD]'})
            tokenizer.padding_side = 'right'
    else:
        tokenizer = load_hf_tokenizer(args.model_name_or_path, fast_tokenizer=True)
        tokenizer.pad_token = tokenizer.eos_token
        # make sure tokenizer is right pad in our logic
        tokenizer.padding_side = 'right'
    model = create_hf_model(AutoModelForCausalLM,
                            args.model_name_or_path,
                            tokenizer,
                            ds_config,
                            disable_dropout=args.disable_dropout)

    if args.lora_dim > 0:
        model = convert_linear_layer_to_lora(model, args.lora_module_name, args.lora_dim)
        if args.only_optimize_lora:
            model = only_optimize_lora_parameters(model)

    # Prepare the data
    train_phase = 1
    train_dataset, eval_dataset = create_prompt_dataset(args.local_rank,
                                                        args.data_path,
                                                        args.data_split,
                                                        args.data_output_path,
                                                        train_phase,
                                                        args.seed,
                                                        tokenizer,
                                                        args.max_seq_len,
                                                        sft_only_data_path=args.sft_only_data_path)
    # DataLoaders creation:
    if args.local_rank == -1:
        train_sampler = RandomSampler(train_dataset)
        eval_sampler = SequentialSampler(eval_dataset)
    else:
        train_sampler = DistributedSampler(train_dataset)
        eval_sampler = DistributedSampler(eval_dataset)
    train_dataloader = DataLoader(train_dataset,
                                  collate_fn=default_data_collator,
                                  sampler=train_sampler,
                                  batch_size=args.per_device_train_batch_size)
    eval_dataloader = DataLoader(eval_dataset,
                                 collate_fn=default_data_collator,
                                 sampler=eval_sampler,
                                 batch_size=args.per_device_eval_batch_size)

    def evaluation(model, eval_dataloader):
        model.eval()
        losses = 0
        for step, batch in enumerate(eval_dataloader):
            batch = to_device(batch, device)
            with torch.no_grad():
                outputs = model(**batch)

            loss = outputs.loss
            losses += loss.float()
        losses = losses / (step + 1)
        try:
            perplexity = torch.exp(losses)
        except OverflowError:
            perplexity = float("inf")
        try:
            perplexity = get_all_reduce_mean(perplexity).item()
        except:
            pass
        return perplexity

    # Split weights in two groups, one with weight decay and the other not.
    optimizer_grouped_parameters = get_optimizer_grouped_parameters(model, args.weight_decay)

    AdamOptimizer = DeepSpeedCPUAdam if args.offload else FusedAdam
    optimizer = AdamOptimizer(optimizer_grouped_parameters, lr=args.learning_rate, betas=(0.9, 0.95))

    num_update_steps_per_epoch = math.ceil(len(train_dataloader) / args.gradient_accumulation_steps)
    lr_scheduler = get_scheduler(
        name=args.lr_scheduler_type,
        optimizer=optimizer,
        num_warmup_steps=args.num_warmup_steps,
        num_training_steps=args.num_train_epochs * num_update_steps_per_epoch,
    )

    model, optimizer, _, lr_scheduler = deepspeed.initialize(model=model,
                                                             optimizer=optimizer,
                                                             args=args,
                                                             config=ds_config,
                                                             lr_scheduler=lr_scheduler,
                                                             dist_init_required=True)

    if args.gradient_checkpointing:
        model.gradient_checkpointing_enable()

    # Train!
    print_rank_0("***** Running training *****", args.global_rank)
    print_rank_0(f"***** Evaluating perplexity, Epoch {0}/{args.num_train_epochs} *****", args.global_rank)
    perplexity = evaluation(model, eval_dataloader)
    print_rank_0(f"ppl: {perplexity}", args.global_rank)

    for epoch in range(args.num_train_epochs):
        print_rank_0(
            f"Beginning of Epoch {epoch+1}/{args.num_train_epochs}, Total Micro Batches {len(train_dataloader)}",
            args.global_rank)
        model.train()
        for step, batch in enumerate(train_dataloader):
            batch = to_device(batch, device)
            outputs = model(**batch, use_cache=False)
            loss = outputs.loss
            if args.print_loss:
                print(
                    f"Epoch: {epoch}, Step: {step}, Rank: {torch.distributed.get_rank()}, loss = {loss}"
                )
            model.backward(loss)
            model.step()

        # Evaluate perplexity on the validation set.
        print_rank_0(f"***** Evaluating perplexity, Epoch {epoch+1}/{args.num_train_epochs} *****", args.global_rank)
        perplexity = evaluation(model, eval_dataloader)
        print_rank_0(f"ppl: {perplexity}", args.global_rank)
        model.tput_timer.update_epoch_count()

    if args.output_dir is not None:
        print_rank_0('saving the final model ...', args.global_rank)
        model = convert_lora_to_linear_layer(model)

        if args.global_rank == 0:
            save_hf_format(model, tokenizer, args)

        if args.zero_stage == 3:
            # For zero stage 3, each gpu only has a part of the model, so we need a special save function
            save_zero_three_model(model, args.global_rank, args.output_dir, zero_stage=args.zero_stage)


if __name__ == "__main__":
    main()<|MERGE_RESOLUTION|>--- conflicted
+++ resolved
@@ -117,13 +117,11 @@
     parser.add_argument('--zero_stage',
                         type=int,
                         default=0,
-<<<<<<< HEAD
                         help='ZeRO optimization stage for Actor model (and clones).')
     ## LoRA for efficient training setting
-    parser.add_argument("--lora_dim", type=int, default=0, help="If > 0, use LoRA for efficient training.")
-    parser.add_argument("--lora_module_name", type=str, default="decoder.layers.", help="The scope of LoRA.")
-    parser.add_argument('--only_optimize_lora', action='store_true', help='Only optimize the LoRA parameters.')
-=======
+    parser.add_argument("--lora_dim",
+                        type=int,
+                        default=0,
                         help="If > 0, use LoRA for efficient training.")
     parser.add_argument("--lora_module_name",
                         type=str,
@@ -143,7 +141,6 @@
     parser.add_argument('--print_loss',
                         action='store_true',
                         help='Prints loss at each step.')
->>>>>>> 81e88bd9
     parser = deepspeed.add_config_arguments(parser)
     args = parser.parse_args()
 
@@ -169,12 +166,6 @@
 
     args.global_rank = torch.distributed.get_rank()
 
-<<<<<<< HEAD
-    ds_config = get_train_ds_config(offload=args.offload, stage=args.zero_stage)
-    ds_config['train_micro_batch_size_per_gpu'] = args.per_device_train_batch_size
-    ds_config['train_batch_size'] = args.per_device_train_batch_size * torch.distributed.get_world_size(
-    ) * args.gradient_accumulation_steps
-=======
     ds_config = get_train_ds_config(offload=args.offload,
                                     stage=args.zero_stage,
                                     enable_tensorboard=args.enable_tensorboard,
@@ -185,7 +176,6 @@
     ds_config[
         'train_batch_size'] = args.per_device_train_batch_size * torch.distributed.get_world_size(
         ) * args.gradient_accumulation_steps
->>>>>>> 81e88bd9
 
     # If passed along, set the training seed now.
     set_random_seed(args.seed)
